--- conflicted
+++ resolved
@@ -138,17 +138,12 @@
         )
 
     # check column-sum
-<<<<<<< HEAD
-    adj_sum = torch.sparse.sum(adj, dim=0).to_dense()
-    if not torch.allclose(adj_sum, torch.ones_like(adj_sum), rtol=1.0e-04):
-=======
     if adj.is_sparse and not adj.is_sparse_csr:
         adj_sum = torch.sparse.sum(adj, dim=0).to_dense()
     else:
         # hotfix until torch.sparse.sum is implemented
         adj_sum = adj.t() @ torch.ones(adj.shape[0])
-    if not torch.allclose(adj_sum, torch.ones_like(adj_sum)):
->>>>>>> 28a33edc
+    if not torch.allclose(adj_sum, torch.ones_like(adj_sum), rtol=1.0e-04):
         raise ValueError(f"Invalid column sum: {adj_sum}. expected 1.0")
 
 
